--- conflicted
+++ resolved
@@ -457,27 +457,6 @@
                 CASE 
                     WHEN ends.ts IS NULL THEN 'ongoing'
                     ELSE 'resolved'
-<<<<<<< HEAD
-                END as status
-            FROM incident_transitions
-            WHERE status = 0 AND prev_status = 1
-        )
-        SELECT 
-            i.ci,
-            i.incident_start,
-            i.incident_end,
-            i.duration_minutes,
-            i.status,
-            cm.name,
-            cm.organization,
-            cm.product
-        FROM incidents i
-        LEFT JOIN ci_metadata cm ON i.ci = cm.ci
-        ORDER BY 
-            CASE WHEN i.status = 'ongoing' THEN 0 ELSE 1 END,
-            i.incident_start DESC
-        LIMIT %s
-=======
                 END as status,
                 cm.name,
                 cm.organization,
@@ -495,7 +474,6 @@
                 (CASE WHEN ends.ts IS NULL THEN 0 ELSE 1 END) ASC,
                 ist.incident_start DESC
             LIMIT %s
->>>>>>> e531e4fa
         """
         
         with conn.cursor() as cur:
